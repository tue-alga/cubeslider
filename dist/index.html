<!doctype html>
<html>

<head>
	<title>Squares Simulator</title>
	<meta name=”viewport” content=”width=device-width, initial-scale=1.0, maximum-scale=1.0, user-scalable=no” />
	<style>
		* {
			padding: 0;
			margin: 0;
			font-family: "Fira Sans", "Segoe UI", "Tahoma", "sans-serif";
			font-size: 18px;
		}

		body {
			overflow: hidden;
		}

		#squares-simulator-container {
			position: absolute;
			left: 0;
			right: 0;
			top: 0;
			bottom: 0;
			transition: right .5s;
		}

		.help-pane-open #squares-simulator-container {
			right: 600px;
		}

		.help-pane-open #bbcs {
			right: 600px;
		}

		#help-pane {
			position: absolute;
			left: 100%;
			top: 0;
			bottom: 0;
			width: 561px;
			margin-left: 0;
			transition: margin .5s;
			padding: 20px;
			overflow-y: scroll;
			background-color: white;
			line-height: 150%;
		}

		.help-pane-open #help-pane {
			margin-left: -600px;
			box-shadow: 0px 4px 10px rgba(0, 0, 0, 0.2);
		}

		.dialogs {
			background-color: rgba(250, 250, 250, 0.5);
			position: absolute;
			top: 0;
			left: 0;
			right: 0;
			bottom: 0;
			padding-top: 50px;
			display: none;
		}

		.dialog {
			position: relative;
			width: 50%;
			min-width: 500px;
			margin: 0px auto;
			padding: 20px;
			background-color: white;
			border-radius: 50px;
			box-shadow: 0px 4px 10px rgba(0, 0, 0, 0.2);
		}

		.dialog.slim {
			min-width: unset;
			max-width: 300px;
			padding: 0;
		}

		.dialog-title {
			font-size: 28px;
			font-weight: 700;

			border-bottom: 1px solid #ccc;
			padding-bottom: 15px;
			margin-bottom: 15px;
			text-align: center;
		}

		.dialog-footer {
			padding-top: 15px;
			text-align: center;
		}

		.algorithm-button {
			display: block;
			text-align: center;
			border-bottom: 1px solid #ccc;
			padding: 20px;
			font-weight: 700;
			cursor: pointer;
		}

		.algorithm-button:last-child {
			border-bottom: none;
		}

		#save-textarea,
		#ipe-textarea {
			width: 100%;
			height: 200px;
			margin-top: 20px;
			resize: vertical;
		}

		.button {
			padding: 9px 15px;
			border-radius: 50px;
			border: 1px solid #ccc;
			cursor: pointer;
			display: inline-block;
			margin: 5px;
		}

		#help-pane img {
			vertical-align: middle;
			width: 32px;
		}

		#help-pane img.full-width-image {
			display: block;
			width: auto;
			max-width: 100%;
			margin-left: auto;
			margin-right: auto;
		}

		#help-pane p {
			margin-top: 5px;
			margin-bottom: 15px;
		}
	</style>
</head>

<body>
	<div id="squares-simulator-container">
		<canvas id="squares-simulator-canvas"></canvas>
	</div>
	<div class="dialogs" id="algorithmDialog">
		<div class="dialog slim" id="algorithmDialogContainer"></div>
	</div>
	<div class="dialogs" id="saveDialog">
		<div class="dialog">
			<div class="dialog-title">
				Save &amp; load
			</div>
			<div class="dialog-content">
				<p>The textbox below contains a JSON representation of your drawing. You can copy and save it, so you
					can load it again later. To load a saved JSON string, paste it in the textbox below (replacing the
					existing contents) and click Load.</p>
				<textarea id="save-textarea"></textarea>
			</div>
			<div class="dialog-footer">
				<a class="button" id="load-button">Load</a>
				<a class="button" id="close-button">Close</a>
			</div>
		</div>
	</div>
	<div class="dialogs" id="ipeDialog">
		<div class="dialog">
			<div class="dialog-title">
				Ipe export
			</div>
			<div class="dialog-content">
				<p>Paste the text below into Ipe.</p>
				<textarea id="ipe-textarea"></textarea>
			</div>
			<div class="dialog-footer">
				<a class="button" id="ipe-close-button">Close</a>
			</div>
		</div>
	</div>
	<div id="help-pane">
		<div class="dialog-title">
			Help
		</div>
		<div class="dialog-content">
<<<<<<< HEAD
			<p>This is the web-based interface for leukenaam, a framework for modular robot reconfiguration in the sliding square model.

=======
			<p>This is the web-based interface for <i>SquareSlider</i>, a framework for modular robot reconfiguration in the sliding square model.
			
>>>>>>> 0054224d
			</p>

			<h2>Building an input configuration</h2>
			<p>In the lower toolbar the following tools are available for drawing an input configuration:<br>
				<img src="icons/select.png">: Pan the canvas around or select a square. Click once on a square to select it.<br>
				<img src="icons/add-square.png">: Click on an empty grid cell to insert a square in that location. Click on an existing square to delete it.<br>
				<img src="icons/color.png">: Changes the color of the selected square (cycles through six available colors). Colors do not influence the algorithm, but can be helpful to identify where certain parts of the input configuration end up while the algorithm is running.<br>
				<img src="icons/delete.png">: Deletes the selected square.<br>
				<img src="icons/save.png">: Opens a dialog that allows you to save your configuration to a JSON string, or load a configuration from a JSON string you saved earlier.
			</p>

			<h2>Animating a reconfiguration</h2>
			<p>The upper toolbar provides tools for selecting and animating reconfiguration algorithms:<br>
				<img src="icons/play.png">: Starts the animation of the selected reconfiguration algorithm on the input configuration. While an algorithm is running, the lower toolbar will show the number of performed steps and details on the current step. You can pause the animation using <img src="icons/pause.png">, and slow it down or speed it up in the lower toolbar using <img src="icons/slower.png"> or <img src="icons/faster.png"> respectively.<br>
				<img src="icons/step.png">: Performs a single step of the selected reconfiguration algorithm.<br>
				<img src="icons/reset.png">: Resets the configuration back to the state before starting a reconfiguration algorithm. This also resets the lower toolbar to show configuration editing tools.<br>
				<img src="icons/show-connectivity.png">: Toggles the marks that show connectivity information, see below for more information.
			</p>

			<h2>Connectivity</h2>
			<p>
<<<<<<< HEAD
				We allow for the visualization of the connectivity information used in our <a href="https://arxiv.org/abs/2105.07997">paper</a>. Firstly, a square has a filled (blue or red) mark if it can perform moves without disconnecting the configuration, while a non-filled mark indicates that moving the square disconnects the configuration (i.e., this square forms a cut vertex in the adjacency graph of the configuration). Secondly, the color and shape of the marks indicates a partitioning of the configuration into (roughly) 2-connected components. Blue square marks indicate squares in a <i>chunk</i>, a special 2-connected components defined in our <a href="https://arxiv.org/abs/2105.07997">paper</a>. A chunk is defined by an inclusion-maximal cycle <i>C</i> along with all its degree-1 neighbors and any squares inside <i>C</i>. Red circle marks indicate squares that are not part of a chunk. A special crossed mark shows where components connect to each other.
=======
			We allow for the visualization of the connectivity information used in our <a href="https://arxiv.org/abs/2105.07997">paper</a>. Firstly, a square has a filled (blue or red) mark if it can perform moves without disconnecting the configuration, while a non-filled mark indicates that moving the square disconnects the configuration (i.e., this square forms a cut vertex in the adjacency graph of the configuration). Secondly, the color and shape of the marks indicates a partitioning of the configuration into (roughly) 2-connected components. Blue square marks indicate squares in a <i>chunk</i>, a variant of a 2-connected component defined in our <a href="https://arxiv.org/abs/2105.07997">paper</a>. Specifically, a chunk is defined by an inclusion-maximal cycle <i>C</i> along with all its degree-1 neighbors and any squares inside <i>C</i>. Red circle marks indicate squares that are not part of a chunk. A special crossed mark shows where components connect to each other. 
>>>>>>> 0054224d
			</p>
		</div>
	</div>
	<script>
		var phaseLabel = null;
		// ugly hack: declare print functions here in the global scope
		// to avoid the line numbers changing
		// (see https://stackoverflow.com/questions/13815640/a-proper-wrapper-for-console-log-with-correct-line-number?noredirect=1&lq=1)
		let printStep = function (text) {
			if (phaseLabel) {
				phaseLabel.setPhase(text);
				phaseLabel.setSubPhase("");
			}
			console.log("%c%s", "margin-top: 10px; font-size: 150%; font-weight: bold;", text);
		};
		let printMiniStep = function (text) {
			if (phaseLabel) {
				phaseLabel.setSubPhase(text);
			}
			console.log("%c%s", "font-weight: bold;", text);
		};
	</script>
	<script src="main.js"></script>
</body>

</html><|MERGE_RESOLUTION|>--- conflicted
+++ resolved
@@ -188,14 +188,7 @@
 			Help
 		</div>
 		<div class="dialog-content">
-<<<<<<< HEAD
-			<p>This is the web-based interface for leukenaam, a framework for modular robot reconfiguration in the sliding square model.
-
-=======
-			<p>This is the web-based interface for <i>SquareSlider</i>, a framework for modular robot reconfiguration in the sliding square model.
-			
->>>>>>> 0054224d
-			</p>
+			<p>This is the web-based interface for <i>SquareSlider</i>, a framework for modular robot reconfiguration in the sliding square model.</p>
 
 			<h2>Building an input configuration</h2>
 			<p>In the lower toolbar the following tools are available for drawing an input configuration:<br>
@@ -216,11 +209,7 @@
 
 			<h2>Connectivity</h2>
 			<p>
-<<<<<<< HEAD
-				We allow for the visualization of the connectivity information used in our <a href="https://arxiv.org/abs/2105.07997">paper</a>. Firstly, a square has a filled (blue or red) mark if it can perform moves without disconnecting the configuration, while a non-filled mark indicates that moving the square disconnects the configuration (i.e., this square forms a cut vertex in the adjacency graph of the configuration). Secondly, the color and shape of the marks indicates a partitioning of the configuration into (roughly) 2-connected components. Blue square marks indicate squares in a <i>chunk</i>, a special 2-connected components defined in our <a href="https://arxiv.org/abs/2105.07997">paper</a>. A chunk is defined by an inclusion-maximal cycle <i>C</i> along with all its degree-1 neighbors and any squares inside <i>C</i>. Red circle marks indicate squares that are not part of a chunk. A special crossed mark shows where components connect to each other.
-=======
-			We allow for the visualization of the connectivity information used in our <a href="https://arxiv.org/abs/2105.07997">paper</a>. Firstly, a square has a filled (blue or red) mark if it can perform moves without disconnecting the configuration, while a non-filled mark indicates that moving the square disconnects the configuration (i.e., this square forms a cut vertex in the adjacency graph of the configuration). Secondly, the color and shape of the marks indicates a partitioning of the configuration into (roughly) 2-connected components. Blue square marks indicate squares in a <i>chunk</i>, a variant of a 2-connected component defined in our <a href="https://arxiv.org/abs/2105.07997">paper</a>. Specifically, a chunk is defined by an inclusion-maximal cycle <i>C</i> along with all its degree-1 neighbors and any squares inside <i>C</i>. Red circle marks indicate squares that are not part of a chunk. A special crossed mark shows where components connect to each other. 
->>>>>>> 0054224d
+				We allow for the visualization of the connectivity information used in our <a href="https://arxiv.org/abs/2105.07997">paper</a>. Firstly, a square has a filled (blue or red) mark if it can perform moves without disconnecting the configuration, while a non-filled mark indicates that moving the square disconnects the configuration (i.e., this square forms a cut vertex in the adjacency graph of the configuration). Secondly, the color and shape of the marks indicates a partitioning of the configuration into (roughly) 2-connected components. Blue square marks indicate squares in a <i>chunk</i>, a variant of a 2-connected component defined in our <a href="https://arxiv.org/abs/2105.07997">paper</a>. Specifically, a chunk is defined by an inclusion-maximal cycle <i>C</i> along with all its degree-1 neighbors and any squares inside <i>C</i>. Red circle marks indicate squares that are not part of a chunk. A special crossed mark shows where components connect to each other.
 			</p>
 		</div>
 	</div>
